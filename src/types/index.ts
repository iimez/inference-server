--- conflicted
+++ resolved
@@ -112,7 +112,11 @@
  * @extends {BuiltInModelOptionsBase}
  */
 interface LlamaCppModelOptionsBase extends BuiltInModelOptionsBase {
-<<<<<<< HEAD
+    /**
+     * Specifies the engine to be used for model execution.
+     * Must be set to 'node-llama-cpp'.
+     * @type {'node-llama-cpp'}
+     */
     engine: 'node-llama-cpp';
 
     /**
@@ -162,14 +166,14 @@
          * @type {boolean}
          * @optional
          */
-        includeParamsDocumentation?: boolean;
-
-        /**
-         * Number of parallel tool executions allowed.
+        documentParams?: boolean;
+
+        /**
+         * Maximum number of parallel tool executions allowed.
          * @type {number}
          * @optional
          */
-        parallelism?: number;
+        maxParallelCalls?: number;
     };
 
     /**
@@ -212,24 +216,6 @@
          */
         memLock?: boolean;
     };
-=======
-	engine: 'node-llama-cpp'
-	task: 'text-completion' | 'embedding'
-	sha256?: string
-	batchSize?: number
-	contextShiftStrategy?: ContextShiftStrategy
-	tools?: {
-		definitions: Record<string, ToolDefinition>
-		documentParams?: boolean
-		maxParallelCalls?: number
-	}
-	device?: {
-		gpu?: boolean | 'auto' | (string & {})
-		gpuLayers?: number
-		cpuThreads?: number
-		memLock?: boolean
-	}
->>>>>>> e4644f2d
 }
 
 interface LlamaCppEmbeddingModelOptions extends LlamaCppModelOptionsBase, EmbeddingModelOptions {
